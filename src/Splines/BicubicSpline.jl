--- conflicted
+++ resolved
@@ -1,4 +1,3 @@
-<<<<<<< HEAD
 mutable struct BicubicSpline
 	handle::Ptr{Cvoid}
 	_xs::Vector{Float64}
@@ -186,257 +185,4 @@
 	elseif derivs == 2
 		return fs, fsx, fsy, fsxx, fsxy, fsyy
 	end
-end
-=======
-module BicubicSpline
-
-const libdir = joinpath(@__DIR__, "..", "..", "deps")
-const libspline = joinpath(libdir, "libspline")
-
-export bicube_setup, bicube_eval
-
-mutable struct BicubicSplineType
-    handle::Ptr{Cvoid}
-    xs::Vector{Float64}
-    ys::Vector{Float64}
-    fs::Array{Float64,3} # 3D array for bicubic spline values
-    mx::Int64
-    my::Int64
-    nqty::Int64
-    ix::Int32  # Index of x position in the spline
-    iy::Int32  # Index of y position in the spline
-    bctypex::Int32  # Boundary condition type for x
-    bctypey::Int32  # Boundary condition type for y
-end
-
-function _MakeBicubicSpline(mx::Int64, my::Int64, nqty::Int64)
-    h = Ref{Ptr{Cvoid}}()
-    ccall((:bicube_c_create, libspline), Cvoid,
-        (Int64, Int64, Int64, Ref{Ptr{Cvoid}}), mx, my, nqty, h)
-    return BicubicSplineType(h[], Vector{Float64}(undef, mx), Vector{Float64}(undef, my),
-        Array{Float64,3}(undef, mx, my, nqty), mx, my, nqty, 0, 0, 0, 0)
-end
-
-
-function _bicube_setup(xs::Vector{Float64}, ys::Vector{Float64}, fs::Array{Float64,3}, bctypex::Int32, bctypey::Int32)
-    # xs -> Float64 (mx)
-    # ys -> Float64 (my)
-    # fs -> Float64 (mx, my, nqty)
-    if length(xs) != size(fs, 1) || length(ys) != size(fs, 2)
-        error("Length of xs must match number of rows in fs and length of ys must match number of columns in fs")
-    end
-    mx = length(xs) - 1
-    my = length(ys) - 1
-    nqty = size(fs, 3)
-    bicube = _MakeBicubicSpline(mx, my, nqty)
-    bicube.xs = xs
-    bicube.ys = ys
-    bicube.fs = fs
-    bicube.bctypex = Int32(bctypex)
-    bicube.bctypey = Int32(bctypey)
-
-    ccall((:bicube_c_setup, libspline), Cvoid,
-        (Ptr{Cvoid}, Ptr{Float64}, Ptr{Float64}, Ptr{Float64}),
-        bicube.handle, xs, ys, fs)
-
-    ccall((:bicube_c_fit, libspline), Cvoid,
-        (Ptr{Cvoid}, Int32, Int32), bicube.handle, bctypex, bctypey)
-    return bicube
-end
-
-"""
-    bicube_setup(xs, ys, fs, bctypex=1, bctypey=1)
-
-Set up a bicubic spline interpolation for 2D data.
-
-# Arguments
-
-  - `xs`: Vector of Float64 values representing the x-coordinates (must be monotonically increasing)
-  - `ys`: Vector of Float64 values representing the y-coordinates (must be monotonically increasing)
-  - `fs`: 3D array of Float64 values with dimensions (nx, ny, nqty) representing function values
-  - `bctypex`: Boundary condition type for x-direction (default is 1)
-  - `bctypey`: Boundary condition type for y-direction (default is 1)
-
-      + 1: Natural spline (zero second derivative at boundaries)
-      + 2: Periodic spline
-      + 3: Extrapolated spline
-      + 4: Not-a-knot spline
-
-# Returns
-
-  - A `BicubicSplineType` object that can be used for 2D evaluation
-
-# Examples
-
-```julia
-# Create 2D grid
-xs = collect(range(0.0; stop=2π, length=20))
-ys = collect(range(0.0; stop=2π, length=20))
-
-# Create 3D function data array
-fs = zeros(20, 20, 1)
-for i in 1:20, j in 1:20
-    fs[i, j, 1] = sin(xs[i]) * cos(ys[j])
-end
-
-# Set up bicubic spline
-bcspline = bicube_setup(xs, ys, fs, 1, 1)
-```
-"""
-function bicube_setup(xs, ys, fs, bctypex::Int=1, bctypey::Int=1)
-    if !isa(xs, Vector{Float64}) || !isa(ys, Vector{Float64}) || !isa(fs, Array{Float64,3})
-        error("xs must be a vector of Float64, ys must be a vector of Float64, and fs must be a 3D array of Float64")
-    end
-    bicube = _bicube_setup(xs, ys, fs, Int32(bctypex), Int32(bctypey))
-    return bicube
-end
-
-function _bicube_eval(bicube::BicubicSplineType, x::Float64, y::Float64, derivs::Int=0)
-    # x -> Float64
-    # y -> Float64
-    # Returns a vector of Float64 (nqty)
-    f = Vector{Float64}(undef, bicube.nqty)
-    fx = Vector{Float64}(undef, bicube.nqty)
-    fy = Vector{Float64}(undef, bicube.nqty)
-    fxx = Vector{Float64}(undef, bicube.nqty)
-    fxy = Vector{Float64}(undef, bicube.nqty)
-    fyy = Vector{Float64}(undef, bicube.nqty)
-    if derivs == 0
-        ccall((:bicube_c_eval, libspline), Cvoid,
-            (Ptr{Cvoid}, Float64, Float64, Ptr{Float64}, Int32, Int32),
-            bicube.handle, x, y, f, bicube.ix, bicube.iy)
-    elseif derivs == 1
-        ccall((:bicube_c_eval_deriv, libspline), Cvoid,
-            (Ptr{Cvoid}, Float64, Float64, Ptr{Float64}, Ptr{Float64}, Ptr{Float64}, Int32, Int32),
-            bicube.handle, x, y, f, fx, fy, bicube.ix, bicube.iy)
-    elseif derivs == 2
-        ccall((:bicube_c_eval_deriv2, libspline), Cvoid,
-            (Ptr{Cvoid}, Float64, Float64, Ptr{Float64}, Ptr{Float64}, Ptr{Float64}, Ptr{Float64}, Ptr{Float64}, Ptr{Float64}, Int32, Int32),
-            bicube.handle, x, y, f, fx, fy, fxx, fxy, fyy, bicube.ix, bicube.iy)
-    else
-        error("Invalid number of derivatives requested: $derivs. Must be 0, 1, or 2.")
-    end
-    if derivs == 0
-        return f
-    elseif derivs == 1
-        return f, fx, fy
-    elseif derivs == 2
-        return f, fx, fy, fxx, fxy, fyy
-    else
-        error("Invalid number of derivatives requested: $derivs. Must be 0, 1, or 2.")
-    end
-end
-
-function _bicube_eval(bicube::BicubicSplineType, xs::Vector{Float64}, ys::Vector{Float64}, derivs::Int=0)
-    # xs -> Float64 (any length)
-    # ys -> Float64 (any length)
-    # Returns a matrix of Float64 (length(xs), length(ys), nqty)
-
-    n = length(xs)
-    m = length(ys)
-    # fs = Array{Float64}(undef, n, m, bicube.nqty)
-    # fsx = Array{Float64}(undef, n, m, bicube.nqty)
-    # fsy = Array{Float64}(undef, n, m, bicube.nqty)
-    # fsxx = Array{Float64}(undef, n, m, bicube.nqty)
-    # fsxy = Array{Float64}(undef, n, m, bicube.nqty)
-    # fsyy = Array{Float64}(undef, n, m, bicube.nqty)
-    # f = Vector{Float64}(undef, bicube.nqty)
-    # fx = Vector{Float64}(undef, bicube.nqty)
-    # fy = Vector{Float64}(undef, bicube.nqty)
-    # fxx = Vector{Float64}(undef, bicube.nqty)
-    # fxy = Vector{Float64}(undef, bicube.nqty)
-    # fyy = Vector{Float64}(undef, bicube.nqty)
-    fs = Array{Float64}(undef, n, m, bicube.nqty)
-    f = Vector{Float64}(undef, bicube.nqty)
-    if derivs > 0
-        fsx = Array{Float64}(undef, n, m, bicube.nqty)
-        fsy = Array{Float64}(undef, n, m, bicube.nqty)
-        fx = Vector{Float64}(undef, bicube.nqty)
-        fy = Vector{Float64}(undef, bicube.nqty)
-    end
-    if derivs > 1
-        fsxx = Array{Float64}(undef, n, m, bicube.nqty)
-        fsxy = Array{Float64}(undef, n, m, bicube.nqty)
-        fsyy = Array{Float64}(undef, n, m, bicube.nqty)
-        fxx = Vector{Float64}(undef, bicube.nqty)
-        fxy = Vector{Float64}(undef, bicube.nqty)
-        fyy = Vector{Float64}(undef, bicube.nqty)
-    end
-    for i in 1:n
-        for j in 1:m
-            if derivs == 0
-                f = _bicube_eval(bicube, xs[i], ys[j], 0)
-                fs[i, j, :] = f
-            elseif derivs == 1
-                f, fx, fy = _bicube_eval(bicube, xs[i], ys[j], 1)
-                fs[i, j, :] = f
-                fsx[i, j, :] = fx
-                fsy[i, j, :] = fy
-            elseif derivs == 2
-                f, fx, fy, fxx, fxy, fyy = _bicube_eval(bicube, xs[i], ys[j], 2)
-                fs[i, j, :] = f
-                fsx[i, j, :] = fx
-                fsy[i, j, :] = fy
-                fsxx[i, j, :] = fxx
-                fsxy[i, j, :] = fxy
-                fsyy[i, j, :] = fyy
-            else
-                error("Invalid number of derivatives requested: $derivs. Must be 0, 1, or 2.")
-            end
-        end
-    end
-    if derivs == 0
-        return fs
-    elseif derivs == 1
-        return fs, fsx, fsy
-    elseif derivs == 2
-        return fs, fsx, fsy, fsxx, fsxy, fsyy
-    else
-        error("Invalid number of derivatives requested: $derivs. Must be 0, 1, or 2.")
-    end
-end
-
-"""
-    bicube_eval(bicube, x, y, derivs=0)
-
-Evaluate a bicubic spline at given 2D points.
-
-# Arguments
-
-  - `bicube`: A `BicubicSplineType` object created by `bicube_setup`
-  - `x`: Float64 value or vector of x-coordinates to evaluate
-  - `y`: Float64 value or vector of y-coordinates to evaluate
-  - `derivs`: Integer specifying derivative level (default is 0):
-
-      + 0: Function values only
-      + 1: Function values and first derivatives (∂f/∂x, ∂f/∂y)
-      + 2: Function values, first and second derivatives (∂f/∂x, ∂f/∂y, ∂²f/∂x², ∂²f/∂x∂y, ∂²f/∂y²)
-
-# Returns
-
-  - If `derivs=0`: 3D array of function values (length(x) × length(y) × nqty)
-  - If `derivs=1`: Tuple of (values, x_derivatives, y_derivatives)
-  - If `derivs=2`: Tuple of (values, x_derivatives, y_derivatives, xx_derivatives, xy_derivatives, yy_derivatives)
-
-# Examples
-
-```julia
-# Evaluate at single point
-bcspline = bicube_setup(xs, ys, fs, 1, 1)
-f_vals = bicube_eval(bcspline, π / 2, π / 4)
-
-# Evaluate on grid
-x_eval = collect(range(0, 2π; length=50))
-y_eval = collect(range(0, 2π; length=50))
-f_vals = bicube_eval(bcspline, x_eval, y_eval)
-
-# Get derivatives
-f_vals, fx, fy = bicube_eval(bcspline, x_eval, y_eval, 1)
-```
-"""
-function bicube_eval(bicube::BicubicSplineType, x, y, derivs::Int=0)
-    return _bicube_eval(bicube, x, y, derivs)
-end
-
-end # module BicubicSpline
->>>>>>> fa5876d4
+end