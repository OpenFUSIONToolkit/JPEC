--- conflicted
+++ resolved
@@ -1,18 +1,9 @@
-<<<<<<< HEAD
-# === CONFIGURABLE ===
-FC      = gfortran                 
-FFLAGS  ?= -fPIC                    
-RECURS  ?= -frecursive
-LDFLAGS ?= -shared     
-DEPSDIR = ../../../deps
-=======
 FC ?= gfortran  # You can override this: `make FC=ifort`
 FFLAGS ?= -fPIC
 LDFLAGS ?= -shared
 LIBS ?= -framework Accelerate
 RECURSFLAG ?= -frecursive
 LIBSUFFIX ?= .dylib
->>>>>>> 6778eb42
 
 # 1.  Simple OS/CPU detection (works on MSYS/MinGW, Linux, macOS)
 
