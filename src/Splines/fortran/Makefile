--- conflicted
+++ resolved
@@ -1,10 +1,12 @@
 # === CONFIGURABLE ===
-<<<<<<< HEAD
-FC      = gfortran                 
-FFLAGS  ?= -fPIC                    
-RECURS  ?= -frecursive
-LDFLAGS ?= -shared     
-DEPSDIR = ../../../deps
+FC ?= gfortran  # You can override this: `make FC=ifort`
+FFLAGS ?= -fPIC
+LDFLAGS ?= -shared
+LIBS ?= -framework Accelerate
+RECURSFLAG ?= -frecursive
+LIBSUFFIX ?= .dylib
+
+OUTLIB = libspline$(LIBSUFFIX)
 
 # 1.  Simple OS/CPU detection (works on MSYS/MinGW, Linux, macOS)
 
@@ -22,16 +24,6 @@
   OS := Windows_NT
 endif
 
-=======
-FC ?= gfortran  # You can override this: `make FC=ifort`
-FFLAGS ?= -fPIC
-LDFLAGS ?= -shared
-LIBS ?= -framework Accelerate
-RECURSFLAG ?= -frecursive
-LIBSUFFIX ?= .dylib
-
-OUTLIB = libspline$(LIBSUFFIX)
->>>>>>> 242d3595
 
 
 ifeq ($(OS),Windows_NT)                        # -------- Windows ----------
