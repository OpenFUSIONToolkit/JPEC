--- conflicted
+++ resolved
@@ -126,94 +126,18 @@
 
 
 
-"""
-    equilibrium_solver(input::InverseRunInput)
-
-Main routine for inverse equilibrium analysis.
-
-Arguments:
-    - input: InverseRunInput struct containing all splines and parameters.
-
-Returns:
-    - PlasmaEquilibrium object (as in direct_run).
-"""
-<<<<<<< HEAD
-function equilibrium_solver(input::InverseRunInput)
-    equil_params = deepcopy(input.equil_input)
-    sq_in = deepcopy(input.sq_in)
-    println(sq_in)
-    rz_in = deepcopy(input.rz_in)
-    ro = input.ro
-    zo = input.zo
-    psio = input.psio
-
-    mpsi    = equil_params.mpsi
-    psihigh = equil_params.psihigh
-    psilow  = equil_params.psilow
-    mtheta  = equil_params.mtheta
-    grid_type = equil_params.grid_type
-    power_bp = equil_params.power_bp
-    power_b  = equil_params.power_b
-    power_r  = equil_params.power_r
-
-
-    # ---- Spline Preprocessing ----
-    #!!!!!!NEED TO CHANGE THIS!!!!!! #sq_in.fs[:,4] = sqrt.(sq_in.xs)
-    for name in fieldnames(typeof(sq_in))
-        println("sq_in.$name = ", getfield(sq_in, name))
-    end    
-    #sq_in.name  = "  sq  "
-    #sq_in.title = ["psifac", "  f   ", "mu0 p ", "  q   ", " rho  "]
-    #Spl.spline_fit!(sq_in, "extrap")
-
-    # Prepare rz_in grid
-    rz_in.xs = sq_in.xs
-    npsi = size(rz_in.fs, 1)
-    ntheta = size(rz_in.fs, 2)
-    rz_in.ys = range(0.0, stop=1.0, length=ntheta)
-
-    rz_in.name = "  rz  "
-    rz_in.xtitle = "psifac"
-    rz_in.ytitle = "theta "
-    rz_in.title = ["  r   ", "  z   "]
-
-    inverse_output()  # Diagnostics (by default does nothing)
-
-    # ---- Coordinates: Cartesian to Polar Transform ----
-    x = rz_in.fs[:,:,1] .- ro   # R - Raxis
-    y = rz_in.fs[:,:,2] .- zo   # Z - Zaxis
-    r2 = x.^2 .+ y.^2
-
-    # Calculate angle in units of 2π, care at r2==0 (origin)
-    deta = zeros(size(r2))
-    for ipsi in 1:npsi, itheta in 1:ntheta
-        if r2[ipsi, itheta] == 0.0
-            deta[ipsi, itheta] = 0.0
-        else
-            deta[ipsi, itheta] = atan(y[ipsi, itheta], x[ipsi, itheta]) / (2π)
-        end
-    end
-    # Unwrapping: correct jumps over the periodicity boundary
-    for ipsi in 1:npsi
-        for itheta in 2:ntheta
-            if deta[ipsi, itheta] - deta[ipsi, itheta-1] > 0.5
-                deta[ipsi, itheta] -= 1.0
-            elseif deta[ipsi, itheta] - deta[ipsi, itheta-1] < -0.5
-                deta[ipsi, itheta] += 1.0
-            end
-        end
-        for itheta in 1:ntheta
-            if r2[ipsi, itheta] > 0
-                deta[ipsi, itheta] -= rz_in.ys[itheta]
-            end
-        end
-    end
-    # Extrapolate deta at origin (first row) from next 3 rows
-    me = 3
-    if npsi >= me
-        deta[1, :] .= inverse_extrap(r2[2:me+1, :], deta[2:me+1, :], 0.0)
-    end
-=======
+# """
+#     equilibrium_solver(input::InverseRunInput)
+
+# Main routine for inverse equilibrium analysis.
+
+# Arguments:
+#     - input: InverseRunInput struct containing all splines and parameters.
+
+# Returns:
+#     - PlasmaEquilibrium object (as in direct_run).
+# """
+
 # function inverse_run(input::InverseRunInput)
 #     equil_params = deepcopy(input.equil_input)
 #     sq_in = deepcopy(input.sq_in)
@@ -441,10 +365,10 @@
 
 #     return PlasmaEquilibrium(equil_params, sq, rzphi, eqfun, ro, zo, psio)
 # end
->>>>>>> cde9fdc2
+
 
 """
-    inverse_run(raw_profile::InverseRunInput) -> PlasmaEquilibrium
+    equilibrium_solver(raw_profile::InverseRunInput) -> PlasmaEquilibrium
 
 Reconstructs a magnetic equilibrium from a CHEASE2 inverse input profile.
 This routine fits input data to splines, performs transformation to
@@ -457,7 +381,7 @@
 # Returns
 - `PlasmaEquilibrium`: A fully processed equilibrium structure for simulation.
 """
-function inverse_run(raw_profile::InverseRunInput)::PlasmaEquilibrium
+function equilibrium_solver(raw_profile::InverseRunInput)::PlasmaEquilibrium
     println("--- Starting Inverse Equilibrium Processing ---")
 
     # --- Unpack input
