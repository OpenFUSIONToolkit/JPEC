# src/Equilibrium/Equilibrium.jl
module Equilibrium

# --- Module-level Dependencies ---
import ..Spl

using Printf, DifferentialEquations, LinearAlgebra
using TOML


# --- Internal Module Structure ---
include("EquilibriumTypes.jl")
include("ReadEquilibrium.jl")
include("DirectEquilibrium.jl")
include("InverseEquilibrium.jl")
include("AnalyticEquilibrium.jl")

# --- Expose types and functions to the user ---

export setup_equilibrium, EquilConfig,EquilControl, EquilOutput, PlasmaEquilibrium

# --- Constants ---
const mu0 = 4.0 * pi * 1e-7


"""
    setup_equilibrium(equil_input::EquilInput)

The main public API for the `Equilibrium` module. It orchestrates the entire
process of reading an equilibrium file, running the appropriate solver, and
returning the final processed `PlasmaEquilibrium` object.

## Arguments:
- `equil_input`: An `EquilInput` object containing all necessary setup parameters.
## Returns:
- A `PlasmaEquilibrium` object containing the final result.
"""
function setup_equilibrium(path::String = "equil.toml")
    return setup_equilibrium( EquilConfig(path))
end
function setup_equilibrium(eq_config::EquilConfig, additional_input=nothing)

    @printf "Equilibrium file: %s\n" eq_config.control.eq_filename

    eq_type = eq_config.control.eq_type
    # Parse file and prepare initial data structures and splines
    if  eq_type == "efit"
        eq_input = read_efit(eq_config)
    elseif eq_type == "chease2"
        eq_input = read_chease2(eq_config)
    elseif eq_type == "lar"

        if additional_input === nothing
            additional_input = LargeAspectRatioConfig(eq_config.control.eq_filename)
        end

        eq_input = lar_run(eq_config, additional_input)
    elseif eq_type == "sol"

        if additonal_input === nothing
            additional_input = SolevevConfig(eq_config.control.eq_filename) 
        end

        eq_input = sol_run(eq_config, additional_input)
    else
        error("Equilibrium type $(equil_in.eq_type) is not implemented")
    end

    # Run the appropriate solver (direct or inverse) to get a PlasmaEquilibrium struct
    plasma_equilibrium = equilibrium_solver(eq_input)

    # add global parameters to the PlasmaEquilibrium struct
    equilibrium_global_parameters!(plasma_equilibrium)

    # Find q information
    equilibrium_qfind!(plasma_equilibrium)

    # Diagnoses grad-shafranov solution.
    equilibrium_gse!(plasma_equilibrium)

    println("--- Equilibrium Setup Complete ---")
    return plasma_equilibrium
end


"""
    equilibrium_separatrix_find!(pe::PlasmaEquilibrium)
Finds the separatrix locations in the plasma equilibrium (rsep, zsep, rext, zext).
"""
function equilibrium_separatrix_find!(pe::PlasmaEquilibrium)
    rzphi = pe.rzphi
    mpsi = size(rzphi.fs, 1) - 1
    mtheta = size(rzphi.fs, 2) - 1
    twopi = 2π

    # Allocate vector to store eta offset from rzphi
    vector = zeros(Float64, mtheta + 1)
    for it in 0:mtheta
        f = Spl.bicube_eval(rzphi, rzphi.xs[mpsi+1], rzphi.ys[it+1], 0)
        vector[it+1] = rzphi.ys[it+1] + f[2]
    end

    psifac = rzphi.xs[mpsi+1]
    eta0 = 0.0
    idx = findmin(abs.(vector .- eta0))[2]
    theta = rzphi.ys[idx]
    rsep = zeros(2)

    for iside in 1:2
        it = 0
        while true
            it += 1
            f, _, fy = Spl.bicube_eval(rzphi, psifac, theta, 1)
            eta = theta + f[2] - eta0
            eta_theta = 1 + fy[2]
            dtheta = -eta / eta_theta
            theta += dtheta
            if abs(eta) <= 1e-10 || it > 100
                break
            end
        end
        f = Spl.bicube_eval(rzphi, psifac, theta, 0)
        rsep[iside] = pe.ro + sqrt(f[1]) * cos(twopi * (theta + f[2]))
        eta0 = 0.5
        idx = findmin(abs.(vector .- eta0))[2]
        theta = rzphi.ys[idx]
    end

    # Top and bottom separatrix locations using Newton iteration
    zsep = zeros(2)
    rext = zeros(2)
    zext = zeros(2)

    for iside in 1:2
        eta0 = (iside == 1) ? 0.0 : 0.5
        idx = findmin(abs.(vector .- eta0))[2]
        theta = rzphi.ys[idx]
        while true
            f, _, _, _, _, fyy = Spl.bicube_eval(rzphi, psifac, theta, 2)
            fy = Spl.bicube_eval(rzphi, psifac, theta, 2)[3]
            r2, r2y, r2yy = f[1], fy[1], fyy[1]
            eta, eta1, eta2 = f[2], fy[2], fyy[2]
            rfac = sqrt(r2)
            rfac1 = r2y / (2 * rfac)
            rfac2 = (r2yy - r2y * rfac1 / rfac) / (2 * rfac)
            phase = twopi * (theta + eta)
            phase1 = twopi * (1 + eta1)
            phase2 = twopi * eta2
            cosfac = cos(phase)
            sinfac = sin(phase)
            z = pe.zo + rfac * sinfac
            z1 = rfac * phase1 * cosfac + rfac1 * sinfac
            z2 = (2 * rfac1 * phase1 + rfac * phase2) * cosfac + (rfac2 - rfac * phase1^2) * sinfac
            dtheta = -z1 / z2
            theta += dtheta
            if abs(dtheta) < 1e-12 * abs(theta)
                break
            end
        end
        rext[iside] = pe.ro + rfac * cosfac
        zsep[iside] = z
        zext[iside] = z
    end

    pe.params.rsep = rsep
    pe.params.zsep = zsep
    pe.params.rext = rext
    pe.params.zext = zext
    return (rsep, zsep, rext, zext)
end


function equilibrium_global_parameters!(equil::PlasmaEquilibrium)
    # Set global parameters based on the equilibrium data
<<<<<<< HEAD
    # equil.params.rmean = mean(equil.r)
    # equil.params..zmean = mean(equil.z)
    # equil.b0 = mean(equil.b)
    # equil.q0 = mean(equil.q)
    # equil.psi0 = mean(equil.psi)

=======
>>>>>>> b20533e4
    # Add any other global parameters as needed
    return equil
    
end





function equilibrium_qfind!(equil::PlasmaEquilibrium)
    println("Finding q profile...")

    sq = equil.sq
    mpsi = length(sq.xs) - 1
    psiexl = Float64[]
    qexl = Float64[]

    # Left endpoint
    push!(psiexl, sq.xs[1])
    push!(qexl, sq.fs[1, 4])

    # Search for extrema in q(ψ)
    for ipsi in 1:mpsi
        x0 = sq.xs[ipsi]
        x1 = sq.xs[ipsi + 1]
        xmax = x1 - x0

        f, f1, f2, f3 = Spl.spline_eval(sq, x0, 3)
        a, b, c, d = f[4], f1[4], f2[4], f3[4]

        if d != 0.0
            xcrit = -c / d
            dx2 = xcrit^2 - 2b / d
            if dx2 ≥ 0
                dx = sqrt(dx2)
                for delta in (dx, -dx)
                    x = xcrit - delta
                    if 0 ≤ x < xmax
                        ψ = x0 + x
                        fψ, = Spl.spline_eval(sq, ψ, 0)
                        push!(psiexl, ψ)
                        push!(qexl, fψ[4])
                    end
                end
            end
        end
    end

    # Right endpoint
    push!(psiexl, sq.xs[end])
    push!(qexl, sq.fs[end, 4])

    equil.params.qextrema_psi = psiexl
    equil.params.qextrema_q = qexl

    # Compute derived q-values
    q0 = sq.fs[1, 4] - sq.fs1[1, 4] * sq.xs[1]
    qmax_edge = sq.fs[end, 4]
    qmin = min(minimum(qexl), q0)
    qmax = max(maximum(qexl), qmax_edge)
    qa = sq.fs[end, 4] + sq.fs1[end, 4] * (1.0 - sq.xs[end])

    f95 = Spl.spline_eval(sq, 0.95, 0)
    q95 = f95[4]


    # Print and store
    println("q0: $q0, qmin: $qmin, qmax: $qmax, qa: $qa, q95: $q95, qmax_edge: $qmax_edge")

    equil.params.q0   = q0
    equil.params.qmin = qmin
    equil.params.qmax = qmax
    equil.params.qa   = qa
    equil.params.q95  = q95

    return equil
end




function equilibrium_gse!(equil::PlasmaEquilibrium)
    println("Diagnosing Grad-Shafranov solution...")
    return equil
end

end # module Equilibrium<|MERGE_RESOLUTION|>--- conflicted
+++ resolved
@@ -172,15 +172,6 @@
 
 function equilibrium_global_parameters!(equil::PlasmaEquilibrium)
     # Set global parameters based on the equilibrium data
-<<<<<<< HEAD
-    # equil.params.rmean = mean(equil.r)
-    # equil.params..zmean = mean(equil.z)
-    # equil.b0 = mean(equil.b)
-    # equil.q0 = mean(equil.q)
-    # equil.psi0 = mean(equil.psi)
-
-=======
->>>>>>> b20533e4
     # Add any other global parameters as needed
     return equil
     
