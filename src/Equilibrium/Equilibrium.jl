# src/Equilibrium/Equilibrium.jl
module Equilibrium

# --- Module-level Dependencies ---
import ..Spl

using Printf, DifferentialEquations, LinearAlgebra

# --- Internal Module Structure ---
include("EquilibriumTypes.jl")
include("ReadEquilibrium.jl")
include("DirectEquilibrium.jl")
include("InverseEquilibrium.jl")
include("AnalyticEquilibrium.jl")

# --- Expose types and functions to the user ---
<<<<<<< HEAD
using .EquilibriumTypes: EquilInput, PlasmaEquilibrium, DirectRunInput, InverseRunInput, LarInput, SolInput
using .AnalyticEquilibrium: lar_run, sol_run
=======


>>>>>>> 9974e075
export setup_equilibrium #, EquilInput, PlasmaEquilibrium

# --- Constants ---
const mu0 = 4.0 * pi * 1e-7

# --- Internal Solver Dispatch ---
# Uses multiple dispatch to select the correct solver based on input type.
# Adding a new solver requires adding a new method here.
_run_solver(input::DirectRunInput) = direct_run(input)
_run_solver(input::InverseRunInput) = inverse_run(input)

"""
    setup_equilibrium(equil_input::EquilInput)

The main public API for the `Equilibrium` module. It orchestrates the entire
process of reading an equilibrium file, running the appropriate solver, and
returning the final processed `PlasmaEquilibrium` object.

## Arguments:
- `equil_input`: An `EquilInput` object containing all necessary setup parameters.
## Returns:
- A `PlasmaEquilibrium` object containing the final result.
"""
function setup_equilibrium(equil_input::EquilInput)
    println("--- Julia Equilibrium Setup ---")
    @printf "Equilibrium file: %s\n" equil_input.eq_filename
    @printf "Type = %s, Jac_type = %s\n" equil_input.eq_type equil_input.jac_type
    println("-"^40)


    # 1. Parse file and prepare initial data structures and splines
    solver_input = prepare_solver_input(equil_input)

    # 2. Run the appropriate solver (direct or inverse)
    final_equilibrium = _run_solver(solver_input)

    println("--- Equilibrium Setup Complete ---")
    return final_equilibrium
end

end # module Equilibrium<|MERGE_RESOLUTION|>--- conflicted
+++ resolved
@@ -14,13 +14,8 @@
 include("AnalyticEquilibrium.jl")
 
 # --- Expose types and functions to the user ---
-<<<<<<< HEAD
-using .EquilibriumTypes: EquilInput, PlasmaEquilibrium, DirectRunInput, InverseRunInput, LarInput, SolInput
-using .AnalyticEquilibrium: lar_run, sol_run
-=======
 
 
->>>>>>> 9974e075
 export setup_equilibrium #, EquilInput, PlasmaEquilibrium
 
 # --- Constants ---
