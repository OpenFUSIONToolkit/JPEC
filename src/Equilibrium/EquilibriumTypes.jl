--- conflicted
+++ resolved
@@ -177,8 +177,8 @@
 
     sigma_type::String = "default" # can be 'default' or 'wesson'. If 'wesson', switch sigma profile to sigma0*(1-(r/a)**2)**p_sig
 
-    mtau::Float64 = 128       # the number of grid points in the poloidal direction
-    ma::Float64 = 128         # the number of grid points in the radial direction
+    mtau::Int = 128       # the number of grid points in the poloidal direction
+    ma::Int = 128         # the number of grid points in the radial direction
 
     zeroth ::Bool = false     #  If set to true, it neglects the Shafranov shift, creating an ideal concentric circular cross-section.
 end
@@ -336,84 +336,4 @@
     ro::Float64
     zo::Float64
     psio::Float64
-<<<<<<< HEAD
-end
-=======
-end
-
-
-"""
-    LarInput(...)  
-
-A mutable struct holding parameters for the Large Aspect Ratio (LAR) plasma equilibrium model.
-
-## Fields:
-
-- `lar_r0`: The major radius of the plasma [m].
-- `lar_a`: The minor radius of the plasma [m].
-
-- `beta0`: The beta value on axis (normalized pressure).
-- `q0`: The safety factor on axis.
-
-- `p_pres`: The exponent for the pressure profile, defined as `p00 * (1 - (r / a)^2)^p_pres`.
-- `p_sig`: The exponent that determines the shape of the current-related function profile.
-
-- `sigma_type`: The type of sigma profile, can be "default" or "wesson". If "wesson", the sigma profile is defined as `sigma0 * (1 - (r / a)^2)^p_sig`.
-
-- `mtau`: The number of grid points in the poloidal direction.
-- `ma`: The number of grid points in the radial direction.
-- `zeroth`: If set to true, it neglects the Shafranov shift
-"""
-
-mutable struct LarInput
-    lar_r0::Float64     # Major radius of the plasma
-    lar_a::Float64      # Minor radius of the plasma
-
-    beta0::Float64      # beta on axis
-    q0::Float64         # q (safety factor) on axis
-
-    p_pres::Float64     # p00 * (1-(r/a)**2)**p_pres
-    p_sig::Float64      # The exponent that determines the shape of the current-related function profile
-
-    sigma_type::String  # can be 'default' or 'wesson'. If 'wesson', switch sigma profile to sigma0*(1-(r/a)**2)**p_sig
-
-    mtau::Int      # the number of grid points in the poloidal direction
-    ma::Int        # the number of grid points in the radial direction
-
-    zeroth ::Bool      #  If set to true, it neglects the Shafranov shift, creating an ideal concentric circular cross-section.
-end
-
-"""
-    SolInput(...)  
-
-A mutable struct holding parameters for the Soloviev analytical equilibrium.
-
-## Fields:
-
-- `mr`: Number of radial grid zones
-- `mz`: Number of axial grid zones
-- `ma`: Number of flux grid zones
-- `e`: Elongation
-- `a`: Minor radius
-- `r0`: Major radius
-- `q0`: Safety factor at the o-point
-- `p0fac`: Scales on axis pressure (s*P. beta changes. Phi,q constant)
-- `b0fac`: Scales on toroidal field (s*Phi,s*f,s^2*P. bt changes. Shape,beta constant)
-- `f0fac`: Scales on toroidal field (s*f. bt,q changes. Phi,p,bp constant)
-"""
-
-mutable struct SolInput
-    mr::Int
-    mz::Int
-    ma::Int
-
-    e::Float64
-    a::Float64
-    r0::Float64
-    q0::Float64
-
-    p0fac::Float64
-    b0fac::Float64
-    f0fac::Float64
-end
->>>>>>> 9974e075
+end