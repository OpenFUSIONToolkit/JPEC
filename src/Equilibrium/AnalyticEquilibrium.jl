--- conflicted
+++ resolved
@@ -5,17 +5,6 @@
 bypassing the need for file-based equilibrium data.
 """
 
-<<<<<<< HEAD
-module AnalyticEquilibrium
-
-# --- Dependencies ---
-import ..Spl
-
-using Printf, DifferentialEquations, LinearAlgebra
-
-include("EquilibriumTypes.jl")
-=======
->>>>>>> 13cddc23
 
 """
     lar_init_conditions(rmin, sigma_type, params)
