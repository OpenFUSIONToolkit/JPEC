#=
Analytic equilibrium functions that prepare all the necessary equilibrium
input information for a direct or inverse equilibrium construction
=#

"""
    lar_init_conditions(rmin, sigma_type, params)

Initializes the starting radius and state vector for solving the LAR ODE system.
Also evaluates the initial derivative using the analytic model.

## Arguments:
- `rmin`: Normalized starting radius (as a fraction of `lar_a`).
- `lar_input`: A `LarInput` object containing equilibrium parameters.

## Returns:
- `r`: Physical radius corresponding to `rmin * lar_a`.
- `y`: Initial state vector of length 5.
"""

<<<<<<< HEAD
# I'm not sure we can change this directly.
function lar_init_conditions(rmin::Float64, lar_input::LargeAspectRatioConfig)
=======
function lar_init_conditions(rmin::Float64, lar_input::LarInput)
>>>>>>> 9974e075
    lar_a = lar_input.lar_a
    lar_r0 = lar_input.lar_r0
    q0 = lar_input.q0

    r = rmin * lar_a
    y = zeros(5)

    y[1] = r^2 / (lar_r0 * q0)
    y[2] = 1.0
    y[3] = y[1] * lar_r0 / 2

    dy = zeros(5)
    lar_der(dy, r, y, lar_input)

    y[5] = dy[5] * r / 4

    q = r^2 * y[2] / (lar_r0 * y[1])
    y[4] = (q / r)^2 * y[5] / 2

    return r, y
end

"""
    lar_der(dy, r, y, lar_input)

Evaluates the spatial derivatives of the LAR (Large Aspect Ratio) equilibrium ODE system
at a given radius `r`, using the current state vector `y` and equilibrium parameters.

## Arguments:
- `dy`: A preallocated vector where the computed derivatives will be stored (in-place).
- `r`: The radial position at which the derivative is evaluated.
- `y`: The current state vector.
- `lar_input`: A `LarInput` object containing equilibrium shaping parameters.

## Returns:
- 0. The result is stored in-place in `dy`.
"""

function lar_der(dy::Vector{Float64}, r::Float64, y::Vector{Float64}, lar_input::LargeAspectRatioConfig)
    lar_a = lar_input.lar_a
    lar_r0 = lar_input.lar_r0

    q0 = lar_input.q0

    beta0 = lar_input.beta0
    p00 = beta0 / 2.0
    p_pres = lar_input.p_pres
    p_sig = lar_input.p_sig

    sigma_type = lar_input.sigma_type
    x = r / lar_a
    xfac = 1 - x^2
    pp = -2 * p_pres * p00 * x * xfac^(p_pres - 1)  # p'
    sigma0 = 2.0 / (q0 * lar_r0)

    sigma = if sigma_type == "wesson"
        sigma0 * xfac^p_sig
    else
        sigma0 / (1 + x^(2 * p_sig))^(1 + 1 / p_sig)
    end

    bsq = (y[1] / max(r, eps()))^2 + y[2]^2     # B²
    q = r^2 * y[2] / (lar_r0 * max(y[1], eps()))

    dy[1] = -pp/bsq*y[1] + sigma*y[2]*r
    dy[2] = -pp/bsq*y[2] - sigma*y[1]/max(r, eps())
    dy[3] = y[1] * lar_r0 / max(r, eps())
    dy[4] = ((q / max(r, eps()))^2) * y[5] / max(r, eps())
    dy[5] = y[2] * (r / max(q, eps()))^2 * (r / lar_r0) * (1 - 2 * (lar_r0 * q / max(y[2], eps()))^2 * pp)

    return 0
end

"""
    lar_run(lar_input)

Solves the LAR (Large Aspect Ratio) plasma equilibrium ODE system using analytic profiles
defined by `lar_input`, and returns the full solution table including derived quantities.

## Arguments:
- `lar_input`: A `LarInput` object containing profile and geometric parameters.

## Returns:
 - working on it not yet implemented
"""

function lar_run(lar_input::LargeAspectRatioConfig)
    rmin = 1e-4
    lar_a = lar_input.lar_a
    lar_r0 = lar_input.lar_r0
    q0 = lar_input.q0
    beta0 = lar_input.beta0
    sigma_type = lar_input.sigma_type

    p00 = beta0 / 2.0
    lar_input.p_pres = max(lar_input.p_pres, 1.001)

    sigma0 = 2.0 / (q0 * lar_r0)

    ma = lar_input.ma
    mtau = lar_input.mtau

    function dydr(du, u, p, r)
        lar_input = p
        lar_der(du, r, u, lar_input)
    end

    r0, y0 = lar_init_conditions(rmin, lar_input)
    tspan = (r0, lar_a)
    p = lar_input

    prob = ODEProblem(dydr, y0, tspan, p)
    sol = solve(prob, Rosenbrock23(autodiff=AutoFiniteDiff());  reltol=1e-6, abstol=1e-8, maxiters=10000)

    r_arr = sol.t
    y_mat = hcat(sol.u...)'
    steps = length(r_arr)

    temp = zeros(steps, 9)
    for i in 1:steps
        r = r_arr[i]
        y = y_mat[i, :]
        x = r / lar_a
        xfac = 1 - x^2
        pval = p00 * xfac^lar_input.p_pres
        sigma = (sigma_type == "wesson") ?
            sigma0 * xfac^lar_input.p_sig :
            sigma0 / (1 + x^(2 * lar_input.p_sig))^(1 + 1 / lar_input.p_sig)
        q = r^2 * y[2] / (lar_r0 * y[1])
        temp[i, :] = [r; y; pval; sigma; q]
    end

    xs_r = temp[:, 1]
    fs_r = temp[:, 2:9]
    spl = Spl.spline_setup(xs_r, fs_r, bctype=4)

    dr = lar_a / (ma + 1)
    r = 0.0
    psio = temp[end, 4]  # ψ_edge

    sq_xs = zeros(ma + 1)
    sq_fs = zeros(ma + 1, 3)
    r_nodes = zeros(ma + 1)

    for ia in 1:(ma + 1)
        r += dr
        r_nodes[ia] = r
        f, f1 = Spl.spline_eval(spl, r,1)
        ψ     = f[3]
        Bphi  = f[2]
        pval  = f[6]
        qval  = f[8]
        dψdr  = f1[3]
        r2    = -(f[4] * r / f[8]) / dψdr
        sq_xs[ia]    = ψ / psio
        sq_fs[ia, 1] = lar_r0 * Bphi
        sq_fs[ia, 2] = pval
        sq_fs[ia, 3] = qval
    end

    sq_in = Spl.spline_setup(sq_xs, sq_fs, bctype=4)

    rzphi_y_nodes = range(0.0, 2π, length=mtau + 1)
    rzphi_fs_nodes = zeros(ma + 1, mtau + 1, 2)

    for ia in 1:(ma + 1)
        r = r_nodes[ia]
        f, f1 = Spl.spline_eval(spl, r, 1)
        y4 = f[4]
        q = f[8]
        dψdr = f1[3]
        r2 = -(y4 * r / q) / dψdr
        if lar_input.zeroth
            r2 = 0.0
        end

        for itau in 1:(mtau + 1)
            θ = 2π * (itau - 1) / mtau
            cosθ, sinθ = cos(θ), sin(θ)
            rfac = r + r2 * cosθ
            rzphi_fs_nodes[ia, itau, 1] = lar_r0 + rfac * cosθ
            rzphi_fs_nodes[ia, itau, 2] = rfac * sinθ
        end
    end

    rz_in = Spl.bicube_setup(r_nodes, collect(rzphi_y_nodes), rzphi_fs_nodes, bctypex=4, bctypey=2)
    # plasma_eq = inverse_run(
    #     InverseRunInput(nothing,sq_in,rz_in,lar_r0,0.0,psio)
    # )

    return sq_in,rz_in
end


"""
This is a Julia version of the Fortran code in sol.f, implementing Soloviev's analytical equilibrium.

## Arguments:
- `mr`: Number of radial grid zones
- `mz`: Number of axial grid zones
- `ma`: Number of flux grid zones
- `e`: Elongation
- `a`: Minor radius
- `r0`: Major radius
- `q0`: Safety factor at the o-point
- `p0fac`: Scales on axis pressure (s*P. beta changes. Phi,q constant)
- `b0fac`: Scales on toroidal field (s*Phi,s*f,s^2*P. bt changes. Shape,beta constant)
- `f0fac`: Scales on toroidal field (s*f. bt,q changes. Phi,p,bp constant)

## Returns:
- `plasma_eq`: PlasmaEquilibrium object
"""
function sol_run(
                 equil_in::EquilInput,
                 sol_inputs::SolInput
                )

    mr = sol_inputs.mr
    mz = sol_inputs.mz
    ma = sol_inputs.ma
    e = sol_inputs.e
    a = sol_inputs.a
    r0 = sol_inputs.r0
    q0 = sol_inputs.q0
    p0fac = sol_inputs.p0fac
    b0fac = sol_inputs.b0fac
    f0fac =  sol_inputs.f0fac

    # Validate inputs
    if p0fac < 1.0
        @warn "Forcing p0fac ≥ 1 (no negative pressure)"
        p0fac = 1.0
    end

    # Grid setup
    r = range(0.0, stop=a, length=mr)
    z = range(-a*e, stop=a*e, length=mz)
    rg = [ri for ri in r, _ in z]
    zg = [zi for _ in r, zi in z]

    #-----------------------------------------------------------------------
    # allocate arrays
    #-----------------------------------------------------------------------
    sq_in = zeros(Float64, ma, 4)
    psi_in = zeros(Float64, mr, mz)
    sqfs = zeros(ma, 4)
    psifs = zeros(mr, mz, 1)

    r = zeros(Float64, mr)
    z = zeros(Float64, mz)
    rg = zeros(Float64, mr, mz)  # 2D grid arrays
    zg = zeros(Float64, mr, mz)
    #-----------------------------------------------------------------------
    # compute scalar data (EXTERNAL DEPENDENCIES - global variables)
    #-----------------------------------------------------------------------
    ro = 0      # EXTERNAL: global variable ro?
    zo = 0      # EXTERNAL: global variable zo?
    f0 = r0 * b0fac
    psio = e * f0 * a * a / (2 * q0 * r0)
    psifac = psio / (a * r0)^2
    efac = 1 / (e * e)
    pfac = 2 * psio^2 * (e * e + 1) / (a * r0 * e)^2
    rmin = r0 - 1.5 * a
    rmax = r0 + 1.5 * a
    zmax = 1.5 * e * a
    zmin = -zmax
    #-----------------------------------------------------------------------
    # compute 1D data
    #-----------------------------------------------------------------------
    psis = [(ia / (ma + 1))^2 for ia in 1:ma] # changed from ...ia in 1:(ma+1)]
    sqfs[:, 1] .= f0 * f0fac
    sqfs[:, 2] = pfac .* (1 * p0fac .- psis)
    sqfs[:, 3] .= 0.0

    sq_in = Spl.spline_setup(psis, sqfs; bctype=3)
    sq_in = Spl.spline_setup(psis, sqfs; bctype=3)
    #-----------------------------------------------------------------------
    # compute 2D data
    #-----------------------------------------------------------------------
    for ir in 1:(mr)
        r[ir] = rmin + (ir-1) * (rmax - rmin) / mr
    end
    
    for iz in 1:(mz)
        z[iz] = zmin + (iz-1) * (zmax - zmin) / mz
    end

    for iz in 1:(mz)
        for ir in 1:(mr)
        #    rg[ir, iz] = r[ir]
        #    zg[ir, iz] = z[iz]
            psifs[ir, iz, 1] = psio - psifac * (efac * (r[ir] * z[iz])^2 + (r[ir]^2 - r0^2)^2 / 4)
        end
    end

    psi_in = Spl.bicube_setup(r, z, psifs; bctypex=3, bctypey=3)
    #-----------------------------------------------------------------------
    # process equilibrium
    #-----------------------------------------------------------------------
    println("Generating Soloviev equilibrium inputs with:")
    println("  mr=$mr, mz=$mz, ma=$ma")
    println("  e=$e, a=$a, r0=$r0")
    println("  q0=$q0, p0fac=$p0fac, b0fac=$b0fac, f0fac=$f0fac")
    
    return DirectRunInput(equil_in, sq_in, psi_in, rmin, rmax, zmin, zmax, psio)

end<|MERGE_RESOLUTION|>--- conflicted
+++ resolved
@@ -17,13 +17,7 @@
 - `r`: Physical radius corresponding to `rmin * lar_a`.
 - `y`: Initial state vector of length 5.
 """
-
-<<<<<<< HEAD
-# I'm not sure we can change this directly.
-function lar_init_conditions(rmin::Float64, lar_input::LargeAspectRatioConfig)
-=======
 function lar_init_conditions(rmin::Float64, lar_input::LarInput)
->>>>>>> 9974e075
     lar_a = lar_input.lar_a
     lar_r0 = lar_input.lar_r0
     q0 = lar_input.q0
