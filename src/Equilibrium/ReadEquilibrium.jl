--- conflicted
+++ resolved
@@ -137,12 +137,7 @@
 ## Returns:
 - A `InverseRunInput` object ready for the inverse solver.
 """
-<<<<<<< HEAD
 function read_chease2(config::EquilibriumConfig)
-=======
-
-function read_chease2(config::EquilConfig)
->>>>>>> c2baddbc
     println("--> Reading CHEASE file: $(config.control.eq_filename)")
     lines = readlines(config.control.eq_filename)
 
