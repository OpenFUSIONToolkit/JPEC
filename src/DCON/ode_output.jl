--- conflicted
+++ resolved
@@ -178,14 +178,8 @@
 """
     ode_output_get_crit(psi, u, mpert, m1, nn, sq) -> (q, singfac, logpsi1, logpsi2, crit)
 
-<<<<<<< HEAD
 Compute critical quantities at a given flux surface by constructing and inverting the plasma response matrix from the complex 
 array `u`, symmetrizing it, computing its Hermitian eigenvalues, and using the smallest (in magnitude) 
-=======
-Compute critical quantities at a given flux surface in an MHD stability calculation.
-The calculation involves constructing and inverting the plasma response matrix from the complex
-array `u`, symmetrizing it, computing its Hermitian eigenvalues, and using the smallest (in magnitude)
->>>>>>> 146f73b1
 inverse eigenvalue in combination with the equilibrium profiles to form `crit`.
 
 This uses Julia’s built-in linear algebra:
@@ -209,28 +203,7 @@
     wp = adjoint(uu[:, :, 1])         # adjoint = conjugate transpose
     temp = adjoint(uu[:, :, 2])
 
-<<<<<<< HEAD
     # Compute wp using LU decomposition
-=======
-    # LU factorization and solve
-    # ipiv = zeros(Int, intr.mpert)
-    # info = Ref{Int}(0)
-    # temp_lapack = copy(temp)
-    # LAPACK.zgetrf!(temp_lapack, ipiv)
-    # wp_lapack = copy(wp)
-    # LAPACK.zgetrs!('N', temp_lapack, ipiv, wp_lapack)
-    # wp = (wp_lapack + conj.(transpose(wp_lapack))) / 2
-
-    # From ChatGPT:
-    # This uses Julia’s built-in linear algebra:
-    # lu(temp) performs LU decomposition (same as zgetrf)
-    # temp_fact \ wp solves the system (same as zgetrs)
-    # Under the hood, Julia calls optimized LAPACK routines via the LinearAlgebra standard library.
-    # If temp is a complex matrix (Matrix{ComplexF64}), it automatically uses the equivalent of zgetrf/zgetrs.
-
-    # TODO: this is certainly much more visually appealing than the above - is it right?
-    # LU decomposition and solve
->>>>>>> 146f73b1
     temp_fact = lu(temp)
     wp = temp_fact \ wp
 
