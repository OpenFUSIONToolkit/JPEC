"""
    ode_output_init(ctrl, equil, outp, intr, odet)

Write header info to output files at the start of the integration.
Performs similar output writing as the Fortran `ode_output_open`,
except we no longer need to open binary files.

### TODOs

Remove deprecated outputs
Combine spline unpacking if possible, too many extra lines
Replace `println` statements with logging to appropriate output files
Remove `mthsurf0` if deprecated
Place outputs in a Julia do loop for automatic file closing
"""
function ode_output_init(ctrl::DconControl, equil::Equilibrium.PlasmaEquilibrium, intr::DconInternal, odet::OdeState, outp::DconOutput)

    # TODO: mess with this to condense the number of calls? Maybe allow it to pass in dicts

    # Write euler.h5 header info
    if outp.write_euler_h5
        h5open(joinpath(intr.dir_path, outp.fname_euler_h5), "w") do euler_h5
            # Write DCON run parameters
            euler_h5["info/mpert"] = intr.mpert
            euler_h5["info/mband"] = intr.mband
            euler_h5["info/mlow"] = intr.mlow
            euler_h5["info/mhigh"] = intr.mhigh
            euler_h5["info/nn"] = ctrl.nn
            euler_h5["info/singfac_min"] = ctrl.singfac_min
            euler_h5["info/kin_flag"] = ctrl.kin_flag
            euler_h5["info/con_flag"] = ctrl.con_flag
            euler_h5["info/mthvac"] = ctrl.mthvac
            euler_h5["info/mthsurf0"] = outp.mthsurf0 #TODO: mthsurf0 is deprecated

            # Write equilibrium parameters
            euler_h5["equil/nr"] = length(equil.rzphi.xs) # TODO: equil save mpsi as really mpsi - 1, fix this
            euler_h5["equil/nz"] = length(equil.rzphi.ys)
            euler_h5["equil/ro"] = equil.ro
            euler_h5["equil/zo"] = equil.zo
            euler_h5["equil/amean"] = equil.params.amean
            euler_h5["equil/rmean"] = equil.params.rmean
            euler_h5["equil/aratio"] = equil.params.aratio
            euler_h5["equil/kappa"] = equil.params.kappa
            euler_h5["equil/delta1"] = equil.params.delta1
            euler_h5["equil/delta2"] = equil.params.delta2
            euler_h5["equil/li1"] = equil.params.li1
            euler_h5["equil/li2"] = equil.params.li2
            euler_h5["equil/li3"] = equil.params.li3
            euler_h5["equil/betap1"] = equil.params.betap1
            euler_h5["equil/betap2"] = equil.params.betap2
            euler_h5["equil/betap3"] = equil.params.betap3
            euler_h5["equil/betat"] = equil.params.betat
            euler_h5["equil/betan"] = equil.params.betan
            euler_h5["equil/bt0"] = equil.params.bt0
            euler_h5["equil/q0"] = equil.params.q0
            euler_h5["equil/q95"] = equil.params.q95
            euler_h5["equil/qmin"] = equil.params.qmin
            euler_h5["equil/qmax"] = equil.params.qmax
            euler_h5["equil/qa"] = equil.params.qa
            euler_h5["equil/crnt"] = equil.params.crnt
            euler_h5["equil/psio"] = equil.psio
            euler_h5["equil/psilow"] = equil.config.control.psilow
            euler_h5["equil/power_b"] = equil.config.control.power_b
            euler_h5["equil/power_r"] = equil.config.control.power_r
            euler_h5["equil/power_bp"] = equil.config.control.power_bp
            euler_h5["equil/shotnum"] = 0 # TODO: equil.params.shotnum
            euler_h5["equil/shottime"] = 0 # TODO: equil.params.shottime

            # Write spline arrays
            euler_h5["splines/sq/xs"] = Vector(equil.sq.xs)
            # TODO: getting errors when trying to dump just fs, so splitting for now, which adds so many lines
            # This should be fixed if we separate these like Nik mentioned
            euler_h5["splines/sq/fs/2piF"] = equil.sq.fs[:, 1]
            euler_h5["splines/sq/fs/mu0p"] = equil.sq.fs[:, 2]
            euler_h5["splines/sq/fs/dVdpsi"] = equil.sq.fs[:, 3]
            euler_h5["splines/sq/fs/q"] = equil.sq.fs[:, 4]
            euler_h5["splines/sq/fs1/2piF"] = equil.sq.fs1[:, 1]
            euler_h5["splines/sq/fs1/mu0p"] = equil.sq.fs1[:, 2]
            euler_h5["splines/sq/fs1/dVdpsi"] = equil.sq.fs1[:, 3]
            euler_h5["splines/sq/fs1/q"] = equil.sq.fs1[:, 4]
            euler_h5["splines/sq/xpower"] = 0 # TODO: equil.sq.xpower
            euler_h5["splines/rzphi/xs"] = Vector(equil.rzphi.xs)
            euler_h5["splines/rzphi/ys"] = Vector(equil.rzphi.ys)
            euler_h5["splines/rzphi/fs/rcoords"] = equil.rzphi.fs[:, 1]
            euler_h5["splines/rzphi/fs/offset"] = equil.rzphi.fs[:, 2]
            euler_h5["splines/rzphi/fs/nu"] = equil.rzphi.fs[:, 3]
            euler_h5["splines/rzphi/fs/jac"] = equil.rzphi.fs[:, 4]
            euler_h5["splines/rzphi/fsx/rcoords"] = equil.rzphi.fsx[:, 1]
            euler_h5["splines/rzphi/fsx/offset"] = equil.rzphi.fsx[:, 2]
            euler_h5["splines/rzphi/fsx/nu"] = equil.rzphi.fsx[:, 3]
            euler_h5["splines/rzphi/fsx/jac"] = equil.rzphi.fsx[:, 4]
            euler_h5["splines/rzphi/fsy/rcoords"] = equil.rzphi.fsy[:, 1]
            euler_h5["splines/rzphi/fsy/offset"] = equil.rzphi.fsy[:, 2]
            euler_h5["splines/rzphi/fsy/nu"] = equil.rzphi.fsy[:, 3]
            euler_h5["splines/rzphi/fsy/jac"] = equil.rzphi.fsy[:, 4]
            euler_h5["splines/rzphi/fsxy/rcoords"] = equil.rzphi.fsxy[:, 1]
            euler_h5["splines/rzphi/fsxy/offset"] = equil.rzphi.fsxy[:, 2]
            euler_h5["splines/rzphi/fsxy/nu"] = equil.rzphi.fsxy[:, 3]
            euler_h5["splines/rzphi/fsxy/jac"] = equil.rzphi.fsxy[:, 4]
            euler_h5["splines/rzphi/x0"] = 0 # TODO: equil.rzphi.x0
            euler_h5["splines/rzphi/y0"] = 0 # TODO: equil.rzphi.y0
            euler_h5["splines/rzphi/xpower"] = 0 # TODO: equil.rzphi.xpower
            euler_h5["splines/rzphi/fpower"] = 0 # TODO: equil.rzphi.fpower
        end
    end

    # Write crit.out header
    if odet.ising > 0 && odet.ising <= intr.msing
        singp = intr.sing[odet.ising]
        if outp.write_crit_out
            write_output(outp, :crit_out, @sprintf("   ising   psi         q          di      re alpha   im alpha\n"))
            write_output(outp, :crit_out, @sprintf("%6d%11.3e%11.3e%11.3e%11.3e%11.3e\n", odet.ising, singp.psifac, singp.q, singp.di, real(singp.alpha), imag(singp.alpha)))
        end
    end
    if outp.write_crit_out
        write_output(outp, :crit_out, "    psifac      dpsi        q       singfac     eval1\n")
    end
end

"""
    ode_output_step(ctrl::DconControl, equil::Equilibrium.PlasmaEquilibrium, intr::DconInternal, odet::OdeState, outp::DconOutput)

Performs output and monitoring tasks at each integration step by calling
`ode_output_monitor`. to track critical eigenvalue behavior. Unlike Fortran,
we don't implement any output file dumping here, as Julia's in-memory storage
structure handles this differently.

### TODOs

Depending on output needs, may need to implement `ode_output_get_evals` and `ode_output_sol`
Determine if this function is even necessary of if we should just call `ode_output_monitor` directly
"""
#TODO: depending on how we restructure our outputs, this function might be uncessary
# (i.e. if we don't need an ode_output_get_evals or ode_output_sol, can just replace calls with ode_output_monitor)
function ode_output_step(ctrl::DconControl, equil::Equilibrium.PlasmaEquilibrium, intr::DconInternal, odet::OdeState, outp::DconOutput)

    # Compute and print critical data for each time step
    ode_output_monitor(ctrl, equil, intr, odet, outp)
    # if dout.out_evals || dout.bin_evals
    #     ode_output_get_evals(intr, ctrl, dout, fNames, equil, odet) # this is just outputs
    # end

    # All bin_euler logic performed after integration

    # if outp.bin_sol
    #     ode_output_sol()
    # end
end

# TODO: I don't think this function is essentially for the minimal working version - can convert later if needed
# function ode_output_get_evals(intr::DconInternal, ctrl::DconControl, dout::DconOutput, fNames::DconFileNames, equil::Equilibrium.PlasmaEquilibrium, odet::OdeState)
#     return
# end

"""
    ode_output_monitor(ctrl::DconControl, equil::Equilibrium.PlasmaEquilibrium, intr::DconInternal, odet::OdeState, outp::DconOutput)

Monitor the evolution of a critical eigenvalue (`crit`) during integration
using `ode_output_get_crit` and detect zero crossings, which indicate instability.
If a sign change is found, it estimates the crossing point via linear interpolation.
If the crossing satisfies sharpness and consistency conditions, it's logged and
`nzero` is incremented. Performs the same function as `ode_output_monitor` in the
Fortran code, with small differences in output handling.

### TODO

Restore or redirect output to appropriate logging units.
Replace `error(...)` with graceful shutdown if zero crossing is an intended exit condition.
All the _prev variables can probably be removed and the logic can be simplified to just take the odet.step - 1 values when needed
"""
function ode_output_monitor(ctrl::DconControl, equil::Equilibrium.PlasmaEquilibrium, intr::DconInternal, odet::OdeState, outp::DconOutput)

    # Compute new crit
    dpsi = odet.psifac - odet.psi_prev
    q, logpsi, crit = ode_output_get_crit(odet.psifac, odet.u, intr.mpert, ctrl.nn, equil.sq)

    # Check for zero crossing
    if crit * odet.crit_prev < 0 # if crit changes sign, zero crossing has occurred
        fac = crit / (crit - odet.crit_prev)
        psi_med = odet.psifac - fac * (odet.psifac - odet.psi_prev)
        dpsi = psi_med - odet.psi_prev
        u_med = odet.u .- fac .* (odet.u .- odet.u_prev)
        q_med, logpsi_med, crit_med = ode_output_get_crit(psi_med, u_med, intr.mpert, ctrl.nn, equil.sq)

        if (crit_med - crit) * (crit_med - odet.crit_prev) < 0 &&
           abs(crit_med) < 0.5 * min(abs(crit), abs(odet.crit_prev))
            println("Zero crossing detected at psi = $psi_med, q = $q_med")
<<<<<<< HEAD
            write_output(outp, :dcon_out, @sprintf("Zero crossing at psi = %10.3e, q = %10.3e", psi_med, q_med))
            write_output(outp, :crit_out, @sprintf("Zero crossing at psi = %10.3e, q = %10.3e", psi_med, q_med))
            write_output(outp, :crit_out, @sprintf("%11.3e%11.3e%11.3e%11.3e%11.3e", psi_med, dpsi, q_med, crit_med))
=======
            if outp.write_dcon_out
                write_output(outp, :dcon_out, @sprintf("Zero crossing at psi = %10.3e, q = %10.3e", psi_med, q_med))
            end
            if outp.write_crit_out
                write_output(outp, :crit_out, @sprintf("Zero crossing at psi = %10.3e, q = %10.3e", psi_med, q_med))
                write_output(outp, :crit_out, @sprintf("%11.3e%11.3e%11.3e%11.3e%11.3e", psi_med, dpsi, q_med, singfac_med, crit_med))
            end
>>>>>>> 6b3caa9e
            odet.nzero += 1
        end
        if ctrl.termbycross_flag
            #TODO: not sure if this is really an error, or just a user specified termination condition. So the program shoudln't error out, just stop integrating
            # In fortran, these were both handled by program_stop()
            error("Terminated by zero crossing.")
        end
    end

    # Write new crit
    if outp.write_crit_out
        write_output(outp, :crit_out, @sprintf("%11.3e%11.3e%11.3e%11.3e%11.3e", odet.psifac, dpsi, odet.q, singfac, crit))
    end

    # Update saved values
    odet.psi_prev = odet.psifac
    odet.crit_prev = crit
    odet.u_prev .= odet.u
end

"""
    ode_output_get_crit(psi, u, mpert, nn, sq) -> (q, logpsi, crit)

Compute critical quantities at a given flux surface and using the smallest (in magnitude)
inverse eigenvalue in combination with the equilibrium profiles to form `crit`.
Performs the same function as `ode_output_get_crit` in the Fortran code.

### Arguments

  - `psi::Float64`: The flux surface at which to evaluate.
  - `u::Array{ComplexF64, 3}`: Solution matrix at `psi`.
  - `mpert::Int`: Number of poloidal modes considered.
  - `nn::Int`: Toroidal mode number of the perturbation.
  - `sq::Spl.CubicSpline`: Spline object containing equilibrium profiles.

### Returns

A tuple `(q, logpsi, crit)` of critical data for the time step.

### TODOs

Decide if we want to just pass in the relevant quantities instead of structs for functions like this
"""
function ode_output_get_crit(psi::Float64, u::Array{ComplexF64,3}, mpert::Int, nn::Int, sq::Spl.CubicSpline)

    # Compute inverse plasma response matrix
    wp = adjoint(u[:, 1:mpert, 1])         # adjoint = conjugate transpose
    temp = adjoint(u[:, 1:mpert, 2])

    # Compute wp using LU decomposition
    temp_fact = lu(temp)
    wp = temp_fact \ wp

    # Symmetrize
    wp .+= adjoint(wp)
    wp .*= 0.5

    # Compute and sort inverse eigenvalues
    evalsi = eigvals!(Hermitian(wp))
    indexi = sortperm(evalsi; by=abs)  # bubble in Fortran sorts in descending order of -|evalsi|, we just do ascending order of |evalsi|

    # Compute critical data for each time step
    profiles = Spl.spline_eval!(sq, psi)
    q = profiles[4]
    logpsi = log10(psi)
    crit = evalsi[indexi[1]]* profiles[3]^2

    return q, logpsi, crit
end<|MERGE_RESOLUTION|>--- conflicted
+++ resolved
@@ -185,19 +185,13 @@
         if (crit_med - crit) * (crit_med - odet.crit_prev) < 0 &&
            abs(crit_med) < 0.5 * min(abs(crit), abs(odet.crit_prev))
             println("Zero crossing detected at psi = $psi_med, q = $q_med")
-<<<<<<< HEAD
-            write_output(outp, :dcon_out, @sprintf("Zero crossing at psi = %10.3e, q = %10.3e", psi_med, q_med))
-            write_output(outp, :crit_out, @sprintf("Zero crossing at psi = %10.3e, q = %10.3e", psi_med, q_med))
-            write_output(outp, :crit_out, @sprintf("%11.3e%11.3e%11.3e%11.3e%11.3e", psi_med, dpsi, q_med, crit_med))
-=======
             if outp.write_dcon_out
                 write_output(outp, :dcon_out, @sprintf("Zero crossing at psi = %10.3e, q = %10.3e", psi_med, q_med))
             end
             if outp.write_crit_out
                 write_output(outp, :crit_out, @sprintf("Zero crossing at psi = %10.3e, q = %10.3e", psi_med, q_med))
-                write_output(outp, :crit_out, @sprintf("%11.3e%11.3e%11.3e%11.3e%11.3e", psi_med, dpsi, q_med, singfac_med, crit_med))
+                write_output(outp, :crit_out, @sprintf("%11.3e%11.3e%11.3e%11.3e%11.3e", psi_med, dpsi, q_med, crit_med))
             end
->>>>>>> 6b3caa9e
             odet.nzero += 1
         end
         if ctrl.termbycross_flag
