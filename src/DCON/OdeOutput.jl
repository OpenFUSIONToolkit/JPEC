--- conflicted
+++ resolved
@@ -261,15 +261,8 @@
     # Compute critical data for each time step
     profiles = Spl.spline_eval!(sq, psi)
     q = profiles[4]
-<<<<<<< HEAD
     logpsi = log10(psi)
-    crit = evalsi[indexi[1]]* profiles[3]^2
-=======
-    singfac = abs(m1 - nn * profiles[4])
-    logpsi1 = log10(psi)
-    logsingfac = log10(singfac)
     crit = evalsi[indexi[1]] * profiles[3]^2
->>>>>>> 0eeba2ad
 
     return q, logpsi, crit
 end