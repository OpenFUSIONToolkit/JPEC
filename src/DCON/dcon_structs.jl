--- conflicted
+++ resolved
@@ -179,7 +179,6 @@
 @kwdef struct FourFitVars
 
     # Spline matrices
-<<<<<<< HEAD
     amats::Union{Nothing,JPEC.SplinesMod.ComplexSplineType} = nothing
     bmats::Union{Nothing,JPEC.SplinesMod.ComplexSplineType} = nothing
     cmats::Union{Nothing,JPEC.SplinesMod.ComplexSplineType} = nothing
@@ -205,33 +204,6 @@
     akmats::Union{Nothing,JPEC.SplinesMod.ComplexSplineType} = nothing
     bkmats::Union{Nothing,JPEC.SplinesMod.ComplexSplineType} = nothing
     ckmats::Union{Nothing,JPEC.SplinesMod.ComplexSplineType} = nothing
-=======
-    amats::JPEC.SplinesMod.CubicSpline{ComplexF64}
-    bmats::JPEC.SplinesMod.CubicSpline{ComplexF64}
-    cmats::JPEC.SplinesMod.CubicSpline{ComplexF64}
-    dmats::JPEC.SplinesMod.CubicSpline{ComplexF64}
-    emats::JPEC.SplinesMod.CubicSpline{ComplexF64}
-    hmats::JPEC.SplinesMod.CubicSpline{ComplexF64}
-    dbats::JPEC.SplinesMod.CubicSpline{ComplexF64}
-    ebats::JPEC.SplinesMod.CubicSpline{ComplexF64}
-    fbats::JPEC.SplinesMod.CubicSpline{ComplexF64}
-    fmats::JPEC.SplinesMod.CubicSpline{ComplexF64}
-    kmats::JPEC.SplinesMod.CubicSpline{ComplexF64}
-    gmats::JPEC.SplinesMod.CubicSpline{ComplexF64}
-    kaats::JPEC.SplinesMod.CubicSpline{ComplexF64}
-    gaats::JPEC.SplinesMod.CubicSpline{ComplexF64}
-    f0mats::JPEC.SplinesMod.CubicSpline{ComplexF64}
-    pmats::JPEC.SplinesMod.CubicSpline{ComplexF64}
-    paats::JPEC.SplinesMod.CubicSpline{ComplexF64}
-    kkmats::JPEC.SplinesMod.CubicSpline{ComplexF64}
-    kkaats::JPEC.SplinesMod.CubicSpline{ComplexF64}
-    r1mats::JPEC.SplinesMod.CubicSpline{ComplexF64}
-    r2mats::JPEC.SplinesMod.CubicSpline{ComplexF64}
-    r3mats::JPEC.SplinesMod.CubicSpline{ComplexF64}
-    akmats::JPEC.SplinesMod.CubicSpline{ComplexF64}
-    bkmats::JPEC.SplinesMod.CubicSpline{ComplexF64}
-    ckmats::JPEC.SplinesMod.CubicSpline{ComplexF64}
->>>>>>> 146f73b1
 
     # k0s::JPEC.SplinesMod.SplineType
 
