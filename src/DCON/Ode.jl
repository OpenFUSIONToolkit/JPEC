--- conflicted
+++ resolved
@@ -242,11 +242,7 @@
     else
         error("Cannot recognize sort_type = $ctrl.sort_type")
     end
-<<<<<<< HEAD
     bubble!(key, odet.index, 1, intr.mpert) # in original Fortran: bubble(key, index, 1, mpert)
-=======
-    bubble!(key, index, 1, intr.mpert) 
->>>>>>> b20533e4
 
     # Initialize solutions
     for ipert = 1:intr.mpert
