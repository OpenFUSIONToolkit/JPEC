--- conflicted
+++ resolved
@@ -293,32 +293,11 @@
         end
     end
 
-<<<<<<< HEAD
-    # Allocate and sort solutions for increasing |m|
-    m = intr.mlow - 1 .+ collect(1:intr.mpert)
-    if ctrl.sort_type == "absm"
-        key = abs.(m)
-    elseif ctrl.sort_type == "sing"
-        key = m
-        if intr.msing > 0
-            key .-= intr.sing[1].m
-        end
-        @. key = -abs(key)
-    else
-        error("Cannot recognize sort_type = $(ctrl.sort_type)")
-    end
-    index = sortperm(key; rev=true) # in original Fortran: bubble(key, index, 1, mpert)
-
-    # Initialize solutions
+    # Initialize solutions with the identity matrix for U_22 as described in [Glasser PoP 2016] Section VI
     for jpert in 1:intr.npert
         for ipert in 1:intr.mpert
             odet.u[index[ipert] * jpert, ipert * jpert, 2] = 1
         end
-=======
-    # Initialize solutions with the identity matrix for U_22 as described in [Glasser PoP 2016] Section VI
-    for ipert in 1:intr.mpert
-        odet.u[ipert, ipert, 2] = 1
->>>>>>> 6b3caa9e
     end
     odet.msol = intr.mpert
     odet.u_prev .= odet.u
@@ -459,16 +438,10 @@
     else
         singp = intr.sing[odet.ising] # Update singp
         odet.psimax = singp.psifac - ctrl.singfac_min / abs(ctrl.nn * singp.q1)
-<<<<<<< HEAD
-        write_output(outp, :crit_out, @sprintf("   ising   psi         q          di      re alpha   im alpha\n"))
-        write_output(outp, :crit_out, @sprintf("%6d%11.3e%11.3e%11.3e%11.3e%11.3e\n", odet.ising, singp.psifac, singp.q, singp.di, real(singp.alpha), imag(singp.alpha)))
-=======
-        odet.m1 = round(Int, ctrl.nn * singp.q, RoundFromZero)
         if outp.write_crit_out
             write_output(outp, :crit_out, @sprintf("   ising   psi         q          di      re alpha   im alpha\n"))
             write_output(outp, :crit_out, @sprintf("%6d%11.3e%11.3e%11.3e%11.3e%11.3e\n", odet.ising, singp.psifac, singp.q, singp.di, real(singp.alpha), imag(singp.alpha)))
         end
->>>>>>> 6b3caa9e
     end
 
     # Restart ode solver
