--- conflicted
+++ resolved
@@ -69,11 +69,7 @@
 
     # Integration loop
     if ctrl.verbose # mimicing an output from ode_output_open
-<<<<<<< HEAD
         println("   ψ=$(odet.psifac), q=$(JPEC.SplinesMod.spline_eval(equil.sq, odet.psifac, 0)[4])")
-=======
-        println("Starting integration: ψ=$(odet.psifac), q=$(odet.q)")
->>>>>>> 6444091a
     end
     while true
         first = true
