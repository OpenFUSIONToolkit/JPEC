--- conflicted
+++ resolved
@@ -7,11 +7,7 @@
 """
 @kwdef mutable struct OdeState
     # Initialization parameters
-<<<<<<< HEAD
-    numpert_total::Int                  # poloidal mode number count
-=======
-    mpert::Int                  # poloidal mode number count
->>>>>>> 0eeba2ad
+    numpert_total::Int                  # total number of modes
     numunorms_init::Int             # initial storage size for unorm data
     msing::Int                   # number of singular surfaces
     numsteps_init::Int             # initial size of data store
@@ -19,19 +15,11 @@
     # Saved data throughout integration
     step::Int = 1                    # current step of integration (this is like istep in Fortran)
     psi_store::Vector{Float64} = Vector{Float64}(undef, numsteps_init)  # psi at each step of integration
-<<<<<<< HEAD
     u_store::Array{ComplexF64,4} = Array{ComplexF64}(undef, numpert_total, numpert_total, 2, numsteps_init) # store of u at each step of integration
     ud_store::Array{ComplexF64,4} = Array{ComplexF64}(undef, numpert_total, numpert_total, 2, numsteps_init) # store of ud at each step of integration
     ca_r::Array{ComplexF64,4} = Array{ComplexF64}(undef, numpert_total, numpert_total, 2, msing) # asymptotic coefficients just right of singular surface
     ca_l::Array{ComplexF64,4} = Array{ComplexF64}(undef, numpert_total, numpert_total, 2, msing) # asymptotic coefficients just left of singular surface
     index::Array{Int,2} = zeros(Int, numpert_total, numunorms_init)                                   # indices for sorting solutions
-=======
-    u_store::Array{ComplexF64,4} = Array{ComplexF64}(undef, mpert, mpert, 2, numsteps_init) # store of u at each step of integration
-    ud_store::Array{ComplexF64,4} = Array{ComplexF64}(undef, mpert, mpert, 2, numsteps_init) # store of ud at each step of integration
-    ca_r::Array{ComplexF64,4} = Array{ComplexF64}(undef, mpert, mpert, 2, msing) # asymptotic coefficients just right of singular surface
-    ca_l::Array{ComplexF64,4} = Array{ComplexF64}(undef, mpert, mpert, 2, msing) # asymptotic coefficients just left of singular surface
-    index::Array{Int,2} = zeros(Int, mpert, numunorms_init)                                   # indices for sorting solutions
->>>>>>> 0eeba2ad
     sing_flag::Vector{Bool} = falses(numunorms_init)                     # flags for singular solutions
     fixfac::Array{ComplexF64,3} = zeros(ComplexF64, numpert_total, numpert_total, numunorms_init)             # fixup factors for Gaussian reduction
     fixstep::Vector{Int64} = zeros(Int64, numunorms_init)               # psi values at which unorms were performed
@@ -56,7 +44,6 @@
 
     # Used for Gaussian reduction
     new::Bool = true            # flag for computing new unorm0 after a fixup
-<<<<<<< HEAD
     unorm::Vector{Float64} = zeros(Float64, numpert_total)                        # norms of solution vectors
     unorm0::Vector{Float64} = zeros(Float64, numpert_total)                       # initial norms of solution vectors
     ifix::Int = 0                # index for number of unorms performed
@@ -73,30 +60,10 @@
     singfac_vec::Vector{Float64} = Vector{Float64}(undef, numpert_total)
 
     flag_count::Int = 0         # count of flags raised # TODO: remove this? Only used in ode_test if res_flag = true
-=======
-    unorm::Vector{Float64} = zeros(Float64, mpert)                        # norms of solution vectors
-    unorm0::Vector{Float64} = zeros(Float64, mpert)                       # initial norms of solution vectors
-    ifix::Int = 0                # index for number of unorms performed
-
-    # Temporary matrices for sing_der calculations
-    amat::Vector{ComplexF64} = Vector{ComplexF64}(undef, mpert^2)
-    bmat::Vector{ComplexF64} = Vector{ComplexF64}(undef, mpert^2)
-    cmat::Vector{ComplexF64} = Vector{ComplexF64}(undef, mpert^2)
-    fmat_lower::Vector{ComplexF64} = Vector{ComplexF64}(undef, mpert^2)
-    kmat::Vector{ComplexF64} = Vector{ComplexF64}(undef, mpert^2)
-    gmat::Vector{ComplexF64} = Vector{ComplexF64}(undef, mpert^2)
-    tmp::Matrix{ComplexF64} = Matrix{ComplexF64}(undef, mpert, mpert)
-    Afact::Union{Cholesky{ComplexF64,Matrix{ComplexF64}},Nothing} = nothing
-    singfac_vec::Vector{Float64} = Vector{Float64}(undef, mpert)
->>>>>>> 0eeba2ad
 end
 
 # Initialize function for OdeState with relevant parameters for array initialization
-<<<<<<< HEAD
 OdeState(numpert_total::Int, numsteps_init::Int, numunorms_init::Int, msing::Int) = OdeState(; numpert_total, numsteps_init, numunorms_init, msing)
-=======
-OdeState(mpert::Int, numsteps_init::Int, numunorms_init::Int, msing::Int) = OdeState(; mpert, numsteps_init, numunorms_init, msing)
->>>>>>> 0eeba2ad
 
 """
     `ode_run(ctrl::DconControl, equil::Equilibrium.PlasmaEquilibrium, intr::DconInternal)`
@@ -120,12 +87,7 @@
 function ode_run(ctrl::DconControl, equil::Equilibrium.PlasmaEquilibrium, ffit::FourFitVars, intr::DconInternal, outp::DconOutput)
 
     # Initialization
-<<<<<<< HEAD
     odet = OdeState(intr.numpert_total, ctrl.numsteps_init, ctrl.numunorms_init, intr.msing)
-=======
-    odet = OdeState(intr.mpert, ctrl.numsteps_init, ctrl.numunorms_init, intr.msing)
-
->>>>>>> 0eeba2ad
     if ctrl.sing_start <= 0
         ode_axis_init!(odet, ctrl, equil, intr)
     elseif ctrl.sing_start <= intr.msing
@@ -748,18 +710,13 @@
     odet.fixstep[ifix] = odet.step - 1
 
     # Initialize fixfac
-<<<<<<< HEAD
     for isol in 1:intr.numpert_total
-=======
-    for isol in 1:intr.mpert
->>>>>>> 0eeba2ad
         odet.fixfac[isol, isol, ifix] = 1
     end
     # Sort unorm in descending order (since we triangularize from largest to smallest)
     odet.index[:, ifix] = sortperm(odet.unorm; rev=true)
 
     # Triangularize primary solutions
-<<<<<<< HEAD
     mask = trues(2, intr.numpert_total)
     masked = zeros(typeof(abs(odet.u[1, 1, 1])), intr.numpert_total)
     for isol in 1:intr.numpert_total
@@ -767,98 +724,21 @@
         mask[2, ksol] = false
         if !test
             # Find max location
-            @. @views masked = abs(odet.u[:, ksol, 1]) * mask[1, 1:intr.numpert_total]
+            @. @views masked = abs(odet.u[:, ksol, 1]) * mask[1, :]
             @views kpert = argmax(masked)
             mask[1, kpert] = false
         end
         for jsol in 1:intr.numpert_total
-=======
-    mask = trues(2, intr.mpert)
-    masked = zeros(typeof(abs(odet.u[1, 1, 1])), intr.mpert)
-    for isol in 1:intr.mpert
-        ksol = odet.index[isol, ifix]
-        mask[2, ksol] = false
-        # Find max location
-        @. @views masked = abs(odet.u[:, ksol, 1]) * mask[1, 1:intr.mpert]
-        @views kpert = argmax(masked)
-        mask[1, kpert] = false
-        for jsol in 1:intr.mpert
->>>>>>> 0eeba2ad
             if mask[2, jsol]
                 odet.fixfac[ksol, jsol, ifix] = -odet.u[kpert, jsol, 1] / odet.u[kpert, ksol, 1]
                 @. @views odet.u[:, jsol, :] .= odet.u[:, jsol, :] .+ odet.u[:, ksol, :] .* odet.fixfac[ksol, jsol, ifix]
-<<<<<<< HEAD
-                if !test
-                    odet.u[kpert, jsol, 1] = 0
-                end
-=======
                 odet.u[kpert, jsol, 1] = 0
->>>>>>> 0eeba2ad
             end
         end
     end
 end
 
 """
-<<<<<<< HEAD
-    ode_test(ctrl::DconControl, intr::DconInternal, odet::OdeState)::Bool
-
-Returns `true` if integration is complete or if any stopping criteria are met.
-The Fortran version of this function had more logic for stopping the integration
-which we do not include due to the callback structure of the Julia implementation.
-
-### TODOs
-
-Implement res_flag = true logic
-Determine if this function is ever needed (definitely not for res_flag = false case)
-"""
-function ode_test(ctrl::DconControl, intr::DconInternal, odet::OdeState)::Bool
-
-    # check if we are at end of integration
-    flag = odet.psifac == odet.psimax
-
-    # if not running with res_flag = true this function will exit and return flag here)
-    if !ctrl.res_flag || flag || odet.ising > intr.msing
-        return flag
-    end
-
-    @error "ode_test with res_flag = true not implemented yet!"
-    # TODO: none of this has been checked, wait until we implement res_flag = true
-    # ca_old .= ca           # Save previous surface ca
-    # sing_get_ca(ising, psifac, u, ca)    # Updates global ca
-    # dca = ca .- ca_old
-    # dsingfac = abs((singfac - singfac_old)/singfac)
-    # singfac_old = singfac
-
-    # power = zeros(Float64, msol)
-    # powmax_old = powmax
-    # for isol in 1:msol
-    #     # ca[:,isol,:]::matrix of size (mpert,2)
-    #     # Flatten the relevant slice for norm calculation
-    #     ca_isol = ca[:, isol, :]           # mpert × 2
-    #     dca_isol = dca[:, isol, :]
-    #     norm = abs(sum(conj.(ca_isol) .* ca_isol))
-    #     dnorm = abs(sum(conj.(ca_isol) .* dca_isol))
-    #     power[isol] = dnorm / (norm * dsingfac)
-    # end
-    # powmax = maximum(power)
-
-    # odet.flag_count += 1
-    # if odet.flag_count < 3
-    #     return flag
-    # end
-    # flag = flag || ((singfac < singfac_max) && (powmax > powmax_old))
-
-    # if ising == ksing
-    #     println(err_unit, float(log10(singfac)), "  ", float(log10(powmax)))
-    # end
-
-    # return flag
-end
-
-"""
-=======
->>>>>>> 0eeba2ad
     ode_record_edge_dW!(odet::OdeState, ctrl::DconControl, equil::Equilibrium.PlasmaEquilibrium, ffit::FourFitVars, intr::DconInternal)
 
 Records the total dW if the integration passes `ctrl.psiedge`, which occurs
