# JPEC.jl
module JPEC

include("Splines/Splines.jl")
<<<<<<< HEAD
import .SplinesMod as Spl
export SplinesMod, Spl

include("Equilibrium/Equilibrium.jl")
import .Equilibrium as Equilibrium
export Equilibrium
=======
include("Vacuum/Vacuum.jl")
using .SplinesMod
using .VacuumMod
>>>>>>> 4c687030

include("DCON/dcon_mod.jl")
import .DconMod as DconMod
export DconMod

end # module JPEC<|MERGE_RESOLUTION|>--- conflicted
+++ resolved
@@ -2,21 +2,19 @@
 module JPEC
 
 include("Splines/Splines.jl")
-<<<<<<< HEAD
 import .SplinesMod as Spl
 export SplinesMod, Spl
 
 include("Equilibrium/Equilibrium.jl")
 import .Equilibrium as Equilibrium
 export Equilibrium
-=======
-include("Vacuum/Vacuum.jl")
-using .SplinesMod
-using .VacuumMod
->>>>>>> 4c687030
 
 include("DCON/dcon_mod.jl")
 import .DconMod as DconMod
 export DconMod
 
+include("Vacuum/Vacuum.jl")
+import .VacuumMod as VacuumMod
+export VacuumMod
+
 end # module JPEC