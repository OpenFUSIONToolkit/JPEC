--- conflicted
+++ resolved
@@ -2,57 +2,7 @@
 
 julia_version = "1.11.5"
 manifest_format = "2.0"
-<<<<<<< HEAD
-project_hash = "4ff0a0fbc6292ced20299cf86b1f8004ff82f63b"
-
-[[deps.ADTypes]]
-git-tree-sha1 = "be7ae030256b8ef14a441726c4c37766b90b93a3"
-uuid = "47edcb42-4c32-4615-8424-f2b9edc5f35b"
-version = "1.15.0"
-weakdeps = ["ChainRulesCore", "ConstructionBase", "EnzymeCore"]
-
-    [deps.ADTypes.extensions]
-    ADTypesChainRulesCoreExt = "ChainRulesCore"
-    ADTypesConstructionBaseExt = "ConstructionBase"
-    ADTypesEnzymeCoreExt = "EnzymeCore"
-
-[[deps.Accessors]]
-deps = ["CompositionsBase", "ConstructionBase", "Dates", "InverseFunctions", "MacroTools"]
-git-tree-sha1 = "3b86719127f50670efe356bc11073d84b4ed7a5d"
-uuid = "7d9f7c33-5ae7-4f3b-8dc6-eff91059b697"
-version = "0.1.42"
-
-    [deps.Accessors.extensions]
-    AxisKeysExt = "AxisKeys"
-    IntervalSetsExt = "IntervalSets"
-    LinearAlgebraExt = "LinearAlgebra"
-    StaticArraysExt = "StaticArrays"
-    StructArraysExt = "StructArrays"
-    TestExt = "Test"
-    UnitfulExt = "Unitful"
-
-    [deps.Accessors.weakdeps]
-    AxisKeys = "94b1ba4f-4ee9-5380-92f1-94cde586c3c5"
-    IntervalSets = "8197267c-284f-5f27-9208-e0e47529a953"
-    LinearAlgebra = "37e2e46d-f89d-539d-b4ee-838fcccc9c8e"
-    StaticArrays = "90137ffa-7385-5640-81b9-e52037218182"
-    StructArrays = "09ab397b-f2b6-538f-b94a-2f83cf4a842a"
-    Test = "8dfed614-e22c-5e08-85e1-65c5234f0b40"
-    Unitful = "1986cc42-f94f-5a68-af5c-568840ba703d"
-
-[[deps.Adapt]]
-deps = ["LinearAlgebra", "Requires"]
-git-tree-sha1 = "f7817e2e585aa6d924fd714df1e2a84be7896c60"
-uuid = "79e6a3ab-5dfb-504d-930d-738a2a938a0e"
-version = "4.3.0"
-weakdeps = ["SparseArrays", "StaticArrays"]
-
-    [deps.Adapt.extensions]
-    AdaptSparseArraysExt = "SparseArrays"
-    AdaptStaticArraysExt = "StaticArrays"
-=======
 project_hash = "2b632f32b6dba8cd904f69606d9687f48d776f3b"
->>>>>>> 242d3595
 
 [[deps.AliasTables]]
 deps = ["PtrArrays", "Random"]
